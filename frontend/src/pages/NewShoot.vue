<!--
Copyright (c) 2019 by SAP SE or an SAP affiliate company. All rights reserved. This file is licensed under the Apache Software License, v. 2 except as noted otherwise in the LICENSE file

Licensed under the Apache License, Version 2.0 (the "License");
you may not use this file except in compliance with the License.
You may obtain a copy of the License at

     http://www.apache.org/licenses/LICENSE-2.0

Unless required by applicable law or agreed to in writing, software
distributed under the License is distributed on an "AS IS" BASIS,
WITHOUT WARRANTIES OR CONDITIONS OF ANY KIND, either express or implied.
See the License for the specific language governing permissions and
limitations under the License.
 -->

<template>
<<<<<<< HEAD
  <v-container fluid class="newshoot-container">
    <v-flex class="newshoot-cards">
=======
  <div class="newshoot-container">
    <v-container fluid class="newshoot-cards">
>>>>>>> 30ff408e
      <v-card flat>
        <v-card-title class="subheading white--text cyan darken-2 cardTitle">
          Infrastructure
        </v-card-title>
        <v-card-text>
          <new-shoot-select-infrastructure
            ref="infrastructure"
            :userInterActionBus="userInterActionBus"
            @valid="onInfrastructureValid"
            ></new-shoot-select-infrastructure>
        </v-card-text>
      </v-card>
      <v-card flat class="mt-3">
        <v-card-title class="subheading white--text cyan darken-2 cardTitle">
          Cluster Details
        </v-card-title>
        <v-card-text>
          <new-shoot-details
            ref="clusterDetails"
            :userInterActionBus="userInterActionBus"
            @valid="onDetailsValid"
            ></new-shoot-details>
        </v-card-text>
      </v-card>
      <v-card flat class="mt-3">
        <v-card-title class="subheading white--text cyan darken-2 cardTitle">
          Infrastructure Details
        </v-card-title>
        <v-card-text>
          <new-shoot-infrastructure-details
            ref="infrastructureDetails"
            :userInterActionBus="userInterActionBus"
            @valid="onInfrastructureDetailsValid"
            ></new-shoot-infrastructure-details>
        </v-card-text>
      </v-card>
      <v-card flat class="mt-3">
        <v-card-title class="subheading white--text cyan darken-2 cardTitle">
          Worker
        </v-card-title>
        <v-card-text>
          <manage-workers
          ref="manageWorkers"
          :userInterActionBus="userInterActionBus"
          @valid="onWorkersValid"
         ></manage-workers>
       </v-card-text>
      </v-card>
      <v-card flat class="mt-3">
        <v-card-title class="subheading white--text cyan darken-2 cardTitle">
          Add-Ons
        </v-card-title>
        <v-card-text>
          <manage-shoot-addons
            ref="addons"
           ></manage-shoot-addons>
       </v-card-text>
      </v-card>
      <v-card flat class="mt-3">
        <v-card-title class="subheading white--text cyan darken-2 cardTitle">
          Maintenance
        </v-card-title>
        <v-card-text>
          <maintenance-time
            ref="maintenanceTime"
            @valid="onMaintenanceTimeValid"
          ></maintenance-time>
          <maintenance-components
            ref="maintenanceComponents"
          ></maintenance-components>
       </v-card-text>
      </v-card>
      <v-card flat class="mt-3">
        <v-card-title class="subheading white--text cyan darken-2 cardTitle">
          Hibernation
        </v-card-title>
        <v-card-text>
          <manage-hibernation-schedule
            ref="hibernationSchedule"
            :userInterActionBus="userInterActionBus"
            @valid="onHibernationScheduleValid"
          ></manage-hibernation-schedule>
       </v-card-text>
      </v-card>
<<<<<<< HEAD
    </v-flex>
    <v-flex class="toolbar">
      <g-alert color="error" :message.sync="errorMessage" :detailedMessage.sync="detailedErrorMessage"></g-alert>
      <v-layout align-center justify-end>
        <v-btn flat @click.native.stop="createClicked()" :disabled="!valid" class="cyan--text text--darken-2 mr-0">Create Cluster</v-btn>
      </v-layout>
    </v-flex>
=======
    </v-container>
    <v-divider></v-divider>
    <div class="toolbar">
      <g-alert color="error" :message.sync="errorMessage" :detailedMessage.sync="detailedErrorMessage"></g-alert>
      <v-layout align-center justify-end>
        <v-divider vertical></v-divider>
        <v-btn flat @click.native.stop="createClicked()" :disabled="!valid" class="cyan--text text--darken-2 mr-0">Create</v-btn>
      </v-layout>
    </div>
>>>>>>> 30ff408e
    <confirm-dialog ref="confirmDialog"></confirm-dialog>
  </div>
</template>

<script>

import NewShootSelectInfrastructure from '@/components/NewShoot/NewShootSelectInfrastructure'
import NewShootInfrastructureDetails from '@/components/NewShoot/NewShootInfrastructureDetails'
import NewShootDetails from '@/components/NewShoot/NewShootDetails'
import ManageShootAddons from '@/components/ShootAddons/ManageAddons'
import MaintenanceComponents from '@/components/ShootMaintenance/MaintenanceComponents'
import MaintenanceTime from '@/components/ShootMaintenance/MaintenanceTime'
import ManageHibernationSchedule from '@/components/ShootHibernation/ManageHibernationSchedule'
import ManageWorkers from '@/components/ShootWorkers/ManageWorkers'
import GAlert from '@/components/GAlert'
import ConfirmDialog from '@/dialogs/ConfirmDialog'
import { mapActions, mapGetters, mapState } from 'vuex'
import set from 'lodash/set'
import get from 'lodash/get'
import find from 'lodash/find'
import isEmpty from 'lodash/isEmpty'
import cloneDeep from 'lodash/cloneDeep'
import isEqual from 'lodash/isEqual'
import unset from 'lodash/unset'
import { errorDetailsFromError } from '@/utils/error'
import { getCloudProviderTemplate } from '@/utils/createShoot'
const { getCloudProviderKind } = require('../utils')
const EventEmitter = require('events')

export default {
  name: 'create-cluster',
  components: {
    NewShootSelectInfrastructure,
    NewShootInfrastructureDetails,
    NewShootDetails,
    ManageShootAddons,
    MaintenanceComponents,
    MaintenanceTime,
    ManageHibernationSchedule,
    ManageWorkers,
    GAlert,
    ConfirmDialog
  },
  data () {
    return {
      userInterActionBus: new EventEmitter(),
      infrastructureValid: undefined,
      infrastructureDetailsValid: undefined,
      detailsValid: undefined,
      workersValid: undefined,
      maintenanceTimeValid: undefined,
      hibernationScheduleValid: undefined,
      errorMessage: undefined,
      detailedErrorMessage: undefined,
      isShootCreated: false
    }
  },
  computed: {
    ...mapState([
      'namespace'
    ]),
    ...mapGetters([
      'newShootResource',
      'initialNewShootResource',
      'infrastructureSecretsByCloudProfileName'
    ]),
    valid () {
      return this.infrastructureValid &&
        this.infrastructureDetailsValid &&
        this.detailsValid &&
        this.workersValid &&
        this.maintenanceTimeValid &&
        this.hibernationScheduleValid
    },
    isShootContentDirty () {
<<<<<<< HEAD
      return !isEqual(JSON.stringify(this.initialNewShootResource), JSON.stringify(this.shootResourceFromUIComponents()))
=======
      return !isEqual(this.initialNewShootResource, this.shootResourceFromUIComponents())
>>>>>>> 30ff408e
    }
  },
  methods: {
    ...mapActions([
      'createShoot',
      'setNewShootResource'
    ]),
    onInfrastructureValid (value) {
      this.infrastructureValid = value
    },
    onInfrastructureDetailsValid (value) {
      this.infrastructureDetailsValid = value
    },
    onDetailsValid (value) {
      this.detailsValid = value
    },
    onWorkersValid (value) {
      this.workersValid = value
    },
    onMaintenanceTimeValid (value) {
      this.maintenanceTimeValid = value
    },
    onHibernationScheduleValid (value) {
      this.hibernationScheduleValid = value
    },
    shootResourceFromUIComponents () {
      const shootResource = cloneDeep(this.newShootResource)

      const { infrastructureKind, cloudProfileName, region, secret, zones, floatingPoolName, loadBalancerProviderName } = this.$refs.infrastructureDetails.getInfrastructureData()
      const secretBindingRef = {
        name: get(secret, 'metadata.bindingName')
      }
      set(shootResource, 'spec.cloud.profile', cloudProfileName)
      set(shootResource, 'spec.cloud.region', region)
      set(shootResource, 'spec.cloud.secretBindingRef', secretBindingRef)
      const oldInfrastructureKind = getCloudProviderKind(get(shootResource, 'spec.cloud'))
      if (oldInfrastructureKind !== infrastructureKind) {
        // Infrastructure changed
        unset(shootResource, ['spec', 'cloud', oldInfrastructureKind])
        set(shootResource, ['spec', 'cloud', infrastructureKind], getCloudProviderTemplate(infrastructureKind))
      }
      if (!isEmpty(floatingPoolName)) {
        set(shootResource, ['spec', 'cloud', infrastructureKind, 'floatingPoolName'], floatingPoolName)
      }
      if (!isEmpty(loadBalancerProviderName)) {
        set(shootResource, ['spec', 'cloud', infrastructureKind, 'loadBalancerProvider'], loadBalancerProviderName)
      }
      if (!isEmpty(zones)) {
        set(shootResource, ['spec', 'cloud', infrastructureKind, 'zones'], zones)
      }

      const { name, kubernetesVersion, purpose } = this.$refs.clusterDetails.getDetailsData()
      set(shootResource, 'metadata.name', name)
      set(shootResource, 'spec.kubernetes.version', kubernetesVersion)
      set(shootResource, 'metadata.annotations["garden.sapcloud.io/purpose"]', purpose)

      const workers = this.$refs.manageWorkers.getWorkers()
      set(shootResource, ['spec', 'cloud', infrastructureKind, 'workers'], workers)

      const addons = this.$refs.addons.getAddons()
      set(shootResource, 'spec.addons', addons)

      const { utcBegin, utcEnd } = this.$refs.maintenanceTime.getUTCMaintenanceWindow()
      const { k8sUpdates, osUpdates } = this.$refs.maintenanceComponents.getComponentUpdates()
      const autoUpdate = get(shootResource, 'spec.maintenance.autoUpdate', {})
      autoUpdate.kubernetesVersion = k8sUpdates
      autoUpdate.machineImageVersion = osUpdates
      const maintenance = {
        timeWindow: {
          begin: utcBegin,
          end: utcEnd
        },
        autoUpdate
      }

      set(shootResource, 'spec.maintenance', maintenance)

      const hibernationSchedule = this.$refs.hibernationSchedule.getScheduleCrontab()
      set(shootResource, 'spec.hibernation.schedule', hibernationSchedule)
      const noHibernationSchedule = this.$refs.hibernationSchedule.getNoHibernationSchedule()
      if (noHibernationSchedule) {
        set(shootResource, 'metadata.annotations["dashboard.garden.sapcloud.io/no-hibernation-schedule"]', 'true')
      } else {
        unset(shootResource, 'metadata.annotations["dashboard.garden.sapcloud.io/no-hibernation-schedule"]')
      }

      return shootResource
    },
    updateShootResourceWithUIComponents () {
      const shootResource = this.shootResourceFromUIComponents()
      this.setNewShootResource(shootResource)
      return shootResource
    },
    updateUIComponentsWithShootResource () {
      const shootResource = this.newShootResource

      const infrastructureKind = getCloudProviderKind(get(shootResource, 'spec.cloud'))
      this.$refs.infrastructure.setSelectedInfrastructure(infrastructureKind)

      const cloudProfileName = get(shootResource, 'spec.cloud.profile')
      const region = get(shootResource, 'spec.cloud.region')
      const secretBindingName = get(shootResource, 'spec.cloud.secretBindingRef.name')
      const secret = this.infrastructureSecretsByBindingName({ secretBindingName, cloudProfileName })

      const zones = get(shootResource, ['spec', 'cloud', infrastructureKind, 'zones'])
      const floatingPoolName = get(shootResource, ['spec', 'cloud', infrastructureKind, 'floatingPoolName'])
      const loadBalancerProviderName = get(shootResource, ['spec', 'cloud', infrastructureKind, 'loadBalancerProvider'])

      this.$refs.infrastructureDetails.setInfrastructureData({ infrastructureKind, cloudProfileName, region, secret, zones, floatingPoolName, loadBalancerProviderName })

      const name = get(shootResource, 'metadata.name')
      const kubernetesVersion = get(shootResource, 'spec.kubernetes.version')
      const purpose = get(shootResource, 'metadata.annotations["garden.sapcloud.io/purpose"]')
      this.purpose = purpose
      this.$refs.clusterDetails.setDetailsData({ name, kubernetesVersion, purpose, secret, cloudProfileName })

      const addons = get(shootResource, 'spec.addons')
      this.$refs.addons.updateAddons(addons)

      const utcBegin = get(shootResource, 'spec.maintenance.timeWindow.begin')
      const k8sUpdates = get(shootResource, 'spec.maintenance.autoUpdate.kubernetesVersion', true)
      const osUpdates = get(shootResource, 'spec.maintenance.autoUpdate.machineImageVersion', true)
      this.$refs.maintenanceTime.setLocalizedTime(utcBegin)
      this.$refs.maintenanceComponents.setComponentUpdates({ k8sUpdates, osUpdates })

      const hibernationSchedule = get(shootResource, 'spec.hibernation.schedule')
      const noHibernationSchedule = get(shootResource, 'metadata.annotations["dashboard.garden.sapcloud.io/no-hibernation-schedule"]', false)
      this.$refs.hibernationSchedule.setScheduleData({ hibernationSchedule, noHibernationSchedule, purpose })

      const workers = get(shootResource, ['spec', 'cloud', infrastructureKind, 'workers'])
      this.$refs.manageWorkers.setWorkersData({ workers, cloudProfileName, zones })
    },
    async createClicked () {
      const shootResource = this.updateShootResourceWithUIComponents()

      try {
        await this.createShoot(shootResource)
        this.isShootCreated = true
        this.$router.push({
          name: 'ShootItem',
          params: {
            namespace: this.namespace,
            name: shootResource.metadata.name
          }
        })
      } catch (err) {
        const errorDetails = errorDetailsFromError(err)
        this.errorMessage = `Failed to create cluster.`
        this.detailedErrorMessage = errorDetails.detailedMessage
        console.error(this.errorMessage, errorDetails.errorCode, errorDetails.detailedMessage, err)
      }
    },
    confirmNavigation () {
      return this.$refs.confirmDialog.waitForConfirmation({
        confirmButtonText: 'Leave',
        captionText: 'Leave Create Cluster Page?',
        messageHtml: 'Your cluster has not been created.<br/>Do you want to cancel cluster creation and discard your changes?'
      })
    },
    confirmNavigateToYamlIfInvalid () {
      return this.$refs.confirmDialog.waitForConfirmation({
        confirmButtonText: 'Continue',
        captionText: 'Validation Errors',
        messageHtml: 'Your cluster has validation errors.<br/>If you navigate to the yaml editor, you may lose data.'
      })
    },
    infrastructureSecretsByBindingName ({ secretBindingName, cloudProfileName }) {
      const secrets = this.infrastructureSecretsByCloudProfileName(cloudProfileName)
      return find(secrets, ['metadata.bindingName', secretBindingName])
    }
  },
  async beforeRouteLeave (to, from, next) {
    if (to.name === 'NewShootEditor') {
      if (!this.valid) {
        if (!await this.confirmNavigateToYamlIfInvalid()) {
          return next(false)
        }
      }
      this.updateShootResourceWithUIComponents()
      return next()
    } else {
      if (!this.isShootCreated && this.isShootContentDirty) {
        if (!await this.confirmNavigation()) {
          return next(false)
        }
      }
      return next()
    }
  },
  mounted () {
    this.updateUIComponentsWithShootResource()
  }
}
</script>

<style lang="styl" scoped>

  .cardTitle {
    line-height: 10px;
  }

  .toolbar {
    height: 48px;
<<<<<<< HEAD
=======
    padding-right: 10px;
>>>>>>> 30ff408e
  }

  .newshoot-container {
    height: 100%;
<<<<<<< HEAD
=======
    overflow: hidden;
>>>>>>> 30ff408e
  }

  .newshoot-cards {
    max-height: calc(100% - 48px);
    overflow: scroll;
  }

</style><|MERGE_RESOLUTION|>--- conflicted
+++ resolved
@@ -15,13 +15,8 @@
  -->
 
 <template>
-<<<<<<< HEAD
-  <v-container fluid class="newshoot-container">
-    <v-flex class="newshoot-cards">
-=======
   <div class="newshoot-container">
     <v-container fluid class="newshoot-cards">
->>>>>>> 30ff408e
       <v-card flat>
         <v-card-title class="subheading white--text cyan darken-2 cardTitle">
           Infrastructure
@@ -106,15 +101,6 @@
           ></manage-hibernation-schedule>
        </v-card-text>
       </v-card>
-<<<<<<< HEAD
-    </v-flex>
-    <v-flex class="toolbar">
-      <g-alert color="error" :message.sync="errorMessage" :detailedMessage.sync="detailedErrorMessage"></g-alert>
-      <v-layout align-center justify-end>
-        <v-btn flat @click.native.stop="createClicked()" :disabled="!valid" class="cyan--text text--darken-2 mr-0">Create Cluster</v-btn>
-      </v-layout>
-    </v-flex>
-=======
     </v-container>
     <v-divider></v-divider>
     <div class="toolbar">
@@ -124,7 +110,6 @@
         <v-btn flat @click.native.stop="createClicked()" :disabled="!valid" class="cyan--text text--darken-2 mr-0">Create</v-btn>
       </v-layout>
     </div>
->>>>>>> 30ff408e
     <confirm-dialog ref="confirmDialog"></confirm-dialog>
   </div>
 </template>
@@ -200,11 +185,7 @@
         this.hibernationScheduleValid
     },
     isShootContentDirty () {
-<<<<<<< HEAD
-      return !isEqual(JSON.stringify(this.initialNewShootResource), JSON.stringify(this.shootResourceFromUIComponents()))
-=======
       return !isEqual(this.initialNewShootResource, this.shootResourceFromUIComponents())
->>>>>>> 30ff408e
     }
   },
   methods: {
@@ -408,18 +389,12 @@
 
   .toolbar {
     height: 48px;
-<<<<<<< HEAD
-=======
     padding-right: 10px;
->>>>>>> 30ff408e
   }
 
   .newshoot-container {
     height: 100%;
-<<<<<<< HEAD
-=======
     overflow: hidden;
->>>>>>> 30ff408e
   }
 
   .newshoot-cards {
