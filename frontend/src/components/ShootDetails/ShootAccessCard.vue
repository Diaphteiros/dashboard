--- conflicted
+++ resolved
@@ -26,8 +26,7 @@
         </v-list-tile-title>
       </v-list-tile-content>
     </v-list-tile>
-<<<<<<< HEAD
-    <template v-if="canRenderTerminal && hasShootTerminalAccess">
+    <template v-if="isTerminalTileVisible">
       <terminal-list-tile
         :shoot-item=shootItem
         target="shoot"
@@ -38,10 +37,7 @@
       </terminal-list-tile>
       <v-divider class="my-2" inset></v-divider>
     </template>
-    <v-list-tile v-show="!!dashboardUrl">
-=======
     <v-list-tile v-if="isDashboardTileVisible">
->>>>>>> c18d9575
       <v-list-tile-action>
         <v-icon class="cyan--text text--darken-2">developer_board</v-icon>
       </v-list-tile-action>
@@ -171,13 +167,6 @@
     getQualifiedName () {
       return `kubeconfig--${this.shootProjectName}--${this.shootName}.yaml`
     },
-<<<<<<< HEAD
-    hasVisibleProperties () {
-      return !!this.dashboardUrl || (!!this.username && !!this.password) || !!this.kubeconfig || this.canRenderTerminal
-    },
-    canRenderTerminal () {
-      return !isEmpty(this.shootInfo)
-    },
     shootTerminalButtonDescription () {
       if (this.isShootHibernated) {
         return 'Cluster is hibernated. Wake-up cluster to open terminal.'
@@ -186,9 +175,9 @@
     },
     shootTerminalDescription () {
       return 'Open terminal into cluster'
-=======
+    },
     isAnyTileVisible () {
-      return this.isDashboardTileVisible || this.isCredentialsTileVisible || this.isKubeconfigTileVisible
+      return this.isDashboardTileVisible || this.isCredentialsTileVisible || this.isKubeconfigTileVisible || this.isTerminalTileVisible
     },
     isDashboardTileVisible () {
       return !!this.dashboardUrl
@@ -198,7 +187,9 @@
     },
     isKubeconfigTileVisible () {
       return !!this.kubeconfig
->>>>>>> c18d9575
+    },
+    isTerminalTileVisible () {
+      return !isEmpty(this.shootInfo) && this.hasShootTerminalAccess
     }
   },
   methods: {
