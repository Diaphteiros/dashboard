--- conflicted
+++ resolved
@@ -21,11 +21,8 @@
 import includes from 'lodash/includes'
 import head from 'lodash/head'
 import concat from 'lodash/concat'
-<<<<<<< HEAD
 import get from 'lodash/get'
-=======
 import { BreadcrumbEnum } from '@/components/Breadcrumb'
->>>>>>> 90c541cc
 
 /* Layouts */
 const Login = () => import('@/layouts/Login')
