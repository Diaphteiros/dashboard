//
// Copyright (c) 2019 by SAP SE or an SAP affiliate company. All rights reserved. This file is licensed under the Apache Software License, v. 2 except as noted otherwise in the LICENSE file
//
// Licensed under the Apache License, Version 2.0 (the "License");
// you may not use this file except in compliance with the License.
// You may obtain a copy of the License at
//
//      http://www.apache.org/licenses/LICENSE-2.0
//
// Unless required by applicable law or agreed to in writing, software
// distributed under the License is distributed on an "AS IS" BASIS,
// WITHOUT WARRANTIES OR CONDITIONS OF ANY KIND, either express or implied.
// See the License for the specific language governing permissions and
// limitations under the License.
//

'use strict'

import capitalize from 'lodash/capitalize'
import replace from 'lodash/replace'
import get from 'lodash/get'
import assign from 'lodash/assign'
import head from 'lodash/head'
import keys from 'lodash/keys'
import mapValues from 'lodash/mapValues'
import intersection from 'lodash/intersection'
import md5 from 'md5'
import toLower from 'lodash/toLower'
import filter from 'lodash/filter'
import forEach from 'lodash/forEach'
import find from 'lodash/find'
import isEmpty from 'lodash/isEmpty'
import includes from 'lodash/includes'
import every from 'lodash/every'
import moment from 'moment-timezone'
import semver from 'semver'
import store from '../store'
import split from 'lodash/split'
import last from 'lodash/last'

export function emailToDisplayName (email) {
  if (email) {
    const [, givenName, familyName] = /^([^.]+)(?:\.([^@]+))?@.*$/.exec(email) || []
    return familyName ? `${capitalize(familyName)}, ${capitalize(givenName)}` : capitalize(givenName)
  }
}

export function serviceAccountToDisplayName (serviceAccount) {
  if (serviceAccount) {
    return last(split(serviceAccount, ':'))
  }
}

export function handleTextFieldDrop (textField, fileTypePattern, onDrop = (value) => {}) {
  const textarea = textField.$refs['input-slot']

  function drop (event) {
    event.stopPropagation()
    event.preventDefault()

    const files = event.dataTransfer.files
    if (files.length) {
      const file = files[0]
      if (fileTypePattern.test(file.type)) {
        const reader = new FileReader()
        const onLoaded = event => {
          try {
            const result = JSON.parse(event.target.result)

            onDrop(JSON.stringify(result, null, '  '))
          } catch (err) { /* ignore error */ }
        }
        reader.onloadend = onLoaded
        reader.readAsText(file)
      }
    }
  }

  function dragOver (event) {
    event.stopPropagation()
    event.preventDefault()
    event.dataTransfer.dropEffect = 'copy'
  }

  textarea.addEventListener('dragover', dragOver, false)
  textarea.addEventListener('drop', drop, false)
}

/*
 * popperRefs can be an array or a vue popper object
 */
export function closePopover (refs) {
  if (refs) {
    [].concat(refs).forEach(ref => ref.doClose())
  }
}

export function getValidationErrors (vm, field) {
  const errors = []
  const validationForField = get(vm.$v, field)
  if (!validationForField.$dirty) {
    return errors
  }

  const validators = vm.validators ? vm.validators : vm.$options.validations
  Object
    .keys(get(validators, field))
    .forEach(key => {
      if (!validationForField[key]) {
        const validationErrorMessage = get(vm.validationErrors, field)[key]
        if (validationErrorMessage) {
          errors.push(validationErrorMessage)
        } else {
          /* Fallback logic with generic error message.
          This should not happen as for each validation there must be a corresponding text */
          errors.push('Invalid input')
          console.error('validation error message for ' + field + '.' + key + ' not found')
        }
      }
    })
  return errors
}

export function setDelayedInputFocus (vm, fieldName) {
  setTimeout(() => {
    setInputFocus(vm, fieldName)
  }, 200)
}

export function setInputFocus (vm, fieldName) {
  const fieldRef = vm.$refs[fieldName]
  if (fieldRef) {
    const inputRef = fieldRef.$refs.input
    vm.$nextTick(() => {
      inputRef.focus()
      inputRef.select()
    })
  }
}

export function parseSize (value) {
  return parseInt(replace(value, /(^.+\D)(\d+)(\D.+$)/i, '$2'))
}

export function gravatarUrlIdenticon (email, size = 128) {
  return gravatarUrl(email, 'identicon', size)
}

export function gravatarUrlRobohash (email, size = 128) {
  return gravatarUrl(email, 'robohash', size)
}

export function gravatarUrl (value, image, size) {
  return `https://www.gravatar.com/avatar/${md5(toLower(value))}?d=${image}&s=${size}`
}

export function routes (router, includeRoutesWithProjectScope) {
  const hasChildren = route => route.children && route.children.length
  const routes = router.options.routes
  const defaultRoute = find(routes, hasChildren)
  const hasMenu = route => route.meta && route.meta.menu && (includeRoutesWithProjectScope || (!includeRoutesWithProjectScope && !route.meta.projectScope))
  return filter(defaultRoute.children, hasMenu)
}

function findRouteWithName (routes, routeName) {
  if (!routes) {
    return
  }

  let foundRoute
  forEach(routes, route => {
    if (route.name === routeName) {
      foundRoute = route
      return false // exit early
    }
    foundRoute = findRouteWithName(route.children, routeName)
    if (foundRoute) {
      return false // exit early
    }
  })

  if (!foundRoute) {
    console.error(`could not find route with name ${name}`)
  }

  return foundRoute
}

export function namespacedRouteWithName (routes, routeName, namespace, name) {
  const route = findRouteWithName(routes, routeName)
  return namespacedRoute(route, namespace, name)
}

export function namespacedRoute (route, namespace, name = undefined) {
  const params = {
    namespace: namespace
  }
  if (name) {
    params.name = name
  }

  const additionalRouteParamsFn = get(route, 'meta.additionalRouteParamsFn')
  if (additionalRouteParamsFn) {
    assign(params, additionalRouteParamsFn(route))
  }

  return { name: routeName(route), params }
}

export function routeName (route) {
  const firstChild = head(route.children)
  const toRouteName = get(route, 'meta.toRouteName')
  if (toRouteName) {
    return toRouteName
  } else if (route.name) {
    return route.name
  } else if (firstChild) {
    return firstChild.name
  } else {
    console.error('could not determine routeName')
    return undefined
  }
}

export function getDateFormatted (timestamp) {
  if (!timestamp) {
    return undefined
  } else {
    return moment(timestamp).format('YYYY-MM-DD')
  }
}

export function getTimestampFormatted (timestamp) {
  if (!timestamp) {
    return undefined
  }
  return moment(timestamp).format('lll')
}

export function getTimeStringFrom (time, fromTime, withoutSuffix = false) {
  if (!time) {
    return undefined
  } else {
    return moment(time).from(fromTime, withoutSuffix)
  }
}

export function getTimeStringTo (time, toTime, withoutPrefix = false) {
  if (!time) {
    return undefined
  } else {
    if (time.getTime() === toTime.getTime()) {
      // Equal dates result in text "a few seconds ago", this is not we want here...
      toTime.setSeconds(toTime.getSeconds() + 1)
    }
    return moment(time).to(toTime, withoutPrefix)
  }
}

export function getCloudProviderKind (object) {
  const cloudProviderKinds = ['aws', 'azure', 'gcp', 'openstack', 'alicloud']
  return head(intersection(keys(object), cloudProviderKinds))
}

export function isOwnSecretBinding (secret) {
  return get(secret, 'metadata.namespace') === get(secret, 'metadata.bindingNamespace')
}

const availableK8sUpdatesCache = {}
export function availableK8sUpdatesForShoot (spec) {
  const shootVersion = get(spec, 'kubernetes.version')
  const cloudProfileName = get(spec, 'cloud.profile')

  let newerVersions = get(availableK8sUpdatesCache, `${shootVersion}_${cloudProfileName}`)
  if (newerVersions !== undefined) {
    return newerVersions
  } else {
    newerVersions = {}
    const allVersions = store.getters.kubernetesVersions(cloudProfileName)

    let newerVersion = false
    forEach(allVersions, (version) => {
      if (semver.gt(version, shootVersion)) {
        newerVersion = true
        const diff = semver.diff(version, shootVersion)
        if (!newerVersions[diff]) {
          newerVersions[diff] = []
        }
        newerVersions[diff].push(version)
      }
    })
    newerVersions = newerVersion ? newerVersions : null
    availableK8sUpdatesCache[`${shootVersion}_${cloudProfileName}`] = newerVersions

    return newerVersions
  }
}

export function getCreatedBy (metadata) {
  return get(metadata, ['annotations', 'garden.sapcloud.io/createdBy'], '-unknown-')
}

export function getProjectName (metadata) {
  const namespace = get(metadata, ['namespace'])
  const projectList = store.getters.projectList
  const project = find(projectList, ['metadata.namespace', namespace])
  const projectName = get(project, 'metadata.name') || replace(namespace, /^garden-/, '')
  return projectName
}

export function isHibernated (spec) {
  if (!spec) {
    return false
  }

  const hibernationEnabled = get(spec, 'hibernation.enabled', false)
  return hibernationEnabled
}

export function canLinkToSeed ({ shootNamespace }) {
  /*
  * Soils cannot be linked currently as they have representation as "shoot".
  * Currently there is only the secret available.
  * If we are not in the garden namespace we expect a seed to be present
  * TODO refactor once we have an owner ref on the shoot pointing to the seed
  */
  return shootNamespace !== 'garden'
}

export function isUserError (errorCodes) {
  if (isEmpty(errorCodes)) {
    return false
  }

  const userErrorCodes = [
    'ERR_INFRA_UNAUTHORIZED',
    'ERR_INFRA_INSUFFICIENT_PRIVILEGES',
    'ERR_INFRA_QUOTA_EXCEEDED',
    'ERR_INFRA_DEPENDENCIES'
  ]
  return every(errorCodes, errorCode => includes(userErrorCodes, errorCode))
}
export function shootHasIssue (shoot) {
  return get(shoot, ['metadata', 'labels', 'shoot.garden.sapcloud.io/status'], 'healthy') !== 'healthy'
}

export function isReconciliationDeactivated (metadata) {
  return get(metadata, ['annotations', 'shoot.garden.sapcloud.io/ignore']) === 'true'
}

export function isStatusProgressing (metadata) {
  return get(metadata, ['labels', 'shoot.garden.sapcloud.io/status']) === 'progressing'
}

export function isSelfTerminationWarning (expirationTimestamp) {
  return expirationTimestamp && new Date(expirationTimestamp) - new Date() < 24 * 60 * 60 * 1000 // 1 day
}

export function isValidTerminationDate (expirationTimestamp) {
  return expirationTimestamp && new Date(expirationTimestamp) > new Date()
}

export function isShootMarkedForDeletion (metadata) {
  const confirmation = get(metadata, ['annotations', 'confirmation.garden.sapcloud.io/deletion'], false)
  const deletionTimestamp = get(metadata, 'deletionTimestamp')

  return !!deletionTimestamp && !!confirmation
}

export function isTypeDelete (lastOperation) {
  return get(lastOperation, 'type') === 'Delete'
}

// expect colors to be in format <color> <optional:modifier>
export function textColor (color) {
  const colorArr = split(color, ' ')
  const colorStr = colorArr[0]
  const colorMod = colorArr[1]
  let textColor = `${colorStr}--text`
  if (colorMod) {
    textColor = `${textColor} text--${colorMod}`
  }
  return textColor
}

<<<<<<< HEAD
export function encodeURIComponents (obj) {
  return mapValues(obj, value => encodeURIComponent(value))
=======
export function purposeRequiresHibernationSchedule (purpose) {
  const defaultHibernationSchedules = get(store, 'state.cfg.defaultHibernationSchedule')
  if (defaultHibernationSchedules) {
    if (isEmpty(purpose)) {
      return true
    }
    return !isEmpty(get(defaultHibernationSchedules, purpose))
  }
  return false
}

export function isShootHasNoHibernationScheduleWarning (shoot) {
  const annotations = get(shoot, 'metadata.annotations', {})
  const purpose = annotations['garden.sapcloud.io/purpose']
  if (purposeRequiresHibernationSchedule(purpose)) {
    const hasNoScheduleFlag = !!annotations['dashboard.garden.sapcloud.io/no-hibernation-schedule']
    if (!hasNoScheduleFlag && isEmpty(get(shoot, 'spec.hibernation.schedules'))) {
      return true
    }
  }
  return false
>>>>>>> d3e189f0
}<|MERGE_RESOLUTION|>--- conflicted
+++ resolved
@@ -383,10 +383,10 @@
   return textColor
 }
 
-<<<<<<< HEAD
 export function encodeURIComponents (obj) {
   return mapValues(obj, value => encodeURIComponent(value))
-=======
+}
+
 export function purposeRequiresHibernationSchedule (purpose) {
   const defaultHibernationSchedules = get(store, 'state.cfg.defaultHibernationSchedule')
   if (defaultHibernationSchedules) {
@@ -408,5 +408,4 @@
     }
   }
   return false
->>>>>>> d3e189f0
 }