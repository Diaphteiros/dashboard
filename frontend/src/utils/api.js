--- conflicted
+++ resolved
@@ -161,32 +161,25 @@
   return getResource('/api/user/token')
 }
 
-<<<<<<< HEAD
 /* Info */
-
-export function getInfo ({ user }) {
-  return getResource(`/api/info`, user)
+export function getInfo () {
+  return getResource(`/api/info`)
 }
 
 /* Terminals */
 
-export function createTerminal ({ namespace, name, target, user }) {
+export function createTerminal ({ namespace, name, target }) {
   if (target === 'garden') {
-    return createResource(`/api/namespaces/${namespace}/terminals/${target}`, user, undefined)
+    return createResource(`/api/namespaces/${namespace}/terminals/${target}`, undefined)
   } else {
-    return createResource(`/api/namespaces/${namespace}/terminals/${target}/${name}`, user, undefined)
+    return createResource(`/api/namespaces/${namespace}/terminals/${target}/${name}`, undefined)
   }
 }
 
-export function heartbeat ({ namespace, name, target, user }) {
+export function heartbeat ({ namespace, name, target }) {
   if (target === 'garden') {
-    return patchResource(`/api/namespaces/${namespace}/terminals/${target}/heartbeat`, user, undefined)
+    return patchResource(`/api/namespaces/${namespace}/terminals/${target}/heartbeat`, undefined)
   } else {
-    return patchResource(`/api/namespaces/${namespace}/terminals/${target}/heartbeat/${name}`, user, undefined)
+    return patchResource(`/api/namespaces/${namespace}/terminals/${target}/heartbeat/${name}`, undefined)
   }
-=======
-/* Status Info */
-export function getInfo () {
-  return getResource(`/api/info`)
->>>>>>> 03059189
 }