{
  "exclude": {
    "files": "^.secrets.baseline$|^.secrets.baseline_temp$",
    "lines": null
  },
<<<<<<< HEAD
  "generated_at": "2019-06-28T13:56:25Z",
=======
  "generated_at": "2019-07-02T10:37:07Z",
>>>>>>> b42f7f4e
  "plugins_used": [
    {
      "name": "AWSKeyDetector"
    },
    {
      "base64_limit": 4.5,
      "name": "Base64HighEntropyString"
    },
    {
      "name": "BasicAuthDetector"
    },
    {
      "hex_limit": 3,
      "name": "HexHighEntropyString"
    },
    {
      "name": "KeywordDetector"
    },
    {
      "name": "PrivateKeyDetector"
    },
    {
      "name": "SlackDetector"
    }
  ],
  "results": {
    "README.md": [
      {
        "hashed_secret": "0b4049b5e5a601cb07835c4b4b6881a9a609387c",
        "is_secret": false,
        "line_number": 49,
        "type": "Secret Keyword"
      }
    ],
    "backend/lib/config/test.yaml": [
      {
        "hashed_secret": "afcb6a517f9444ba95ec2a8fbd6d857fb81faf66",
        "is_secret": false,
        "line_number": 9,
        "type": "Secret Keyword"
      },
      {
        "hashed_secret": "71ba86f8f608c44c86bef2470ea0f2c955693c1f",
        "is_secret": false,
        "line_number": 12,
        "type": "Base64 High Entropy String"
      },
      {
        "hashed_secret": "f1ea5d6b7db4e9a7e0744cb357ccde7e0541b8d0",
        "is_secret": false,
        "line_number": 12,
        "type": "Secret Keyword"
      },
      {
        "hashed_secret": "959d73abdef41e5d0f4ec2afd98cb68d37953a2a",
        "is_secret": false,
        "line_number": 22,
        "type": "Secret Keyword"
      }
    ],
    "backend/lib/github/webhook.js": [
      {
        "hashed_secret": "e3eeda0210666786e761f18fd1de6a3cfc21f4cb",
        "is_secret": false,
        "line_number": 39,
        "type": "Secret Keyword"
      }
    ],
    "backend/lib/security.js": [
      {
        "hashed_secret": "7ea6be9eecb6605329a1b1870c2fd2af9b896991",
        "is_secret": false,
        "line_number": 42,
        "type": "Secret Keyword"
      },
      {
        "hashed_secret": "8b142a91cfb6e617618ad437cedf74a6745f8926",
        "is_secret": false,
        "line_number": 79,
        "type": "Secret Keyword"
      }
    ],
    "backend/lib/services/infrastructureSecrets.js": [
      {
        "hashed_secret": "bf21a9e8fbc5a3846fb05b4fa0859e0917b2202f",
        "is_secret": false,
        "line_number": 40,
        "type": "Secret Keyword"
      },
      {
        "hashed_secret": "30118aa1aa8a06fa5365743b3a5db69fc62b9760",
        "is_secret": false,
        "line_number": 234,
        "type": "Secret Keyword"
      }
    ],
    "backend/lib/services/members.js": [
      {
        "hashed_secret": "30118aa1aa8a06fa5365743b3a5db69fc62b9760",
        "is_secret": false,
        "line_number": 165,
        "type": "Secret Keyword"
      }
    ],
    "backend/lib/services/shoots.js": [
      {
        "hashed_secret": "30118aa1aa8a06fa5365743b3a5db69fc62b9760",
        "is_secret": false,
        "line_number": 46,
        "type": "Secret Keyword"
      }
    ],
    "backend/lib/utils/index.js": [
      {
        "hashed_secret": "30118aa1aa8a06fa5365743b3a5db69fc62b9760",
        "is_secret": false,
        "line_number": 201,
        "type": "Secret Keyword"
      }
    ],
    "backend/test/acceptance/api.infrastructureSecrets.spec.js": [
      {
        "hashed_secret": "e9fe51f94eadabf54dbf2fbbd57188b9abee436e",
        "is_secret": false,
        "line_number": 35,
        "type": "Secret Keyword"
      }
    ],
    "backend/test/acceptance/api.shoots.spec.js": [
      {
        "hashed_secret": "f7e3bc894e61a47eb1810807767610a3c88527c3",
        "is_secret": false,
        "line_number": 116,
        "type": "Secret Keyword"
      },
      {
        "hashed_secret": "ccbee52710eb8a59dad640c207009ad01fc76b35",
        "is_secret": false,
        "line_number": 118,
        "type": "Secret Keyword"
      },
      {
        "hashed_secret": "0ac5df4b0f96ad426c76dd945dfcef01e25c8818",
        "is_secret": false,
        "line_number": 120,
        "type": "Secret Keyword"
      }
    ],
    "backend/test/acceptance/auth.spec.js": [
      {
        "hashed_secret": "8b142a91cfb6e617618ad437cedf74a6745f8926",
        "is_secret": false,
        "line_number": 34,
        "type": "Secret Keyword"
      }
    ],
    "backend/test/config.spec.js": [
      {
        "hashed_secret": "300f7eb5f58be6b63119d993ce3a31886c4011a9",
        "is_secret": false,
        "line_number": 126,
        "type": "Secret Keyword"
      }
    ],
    "backend/test/support/nocks/k8s.js": [
      {
        "hashed_secret": "a1a177e9aa5aa1f6cf6dffebda886cca8b2bbcb6",
        "is_secret": false,
        "line_number": 115,
        "type": "Secret Keyword"
      },
      {
        "hashed_secret": "37cb3182d3fc2adbf25edd249529435df8f35d28",
        "is_secret": false,
        "line_number": 975,
        "type": "Secret Keyword"
      }
    ],
    "charts/gardener-dashboard/templates/deployment.yaml": [
      {
        "hashed_secret": "09343c85545555efc31e6e70b7ea7dcadf854930",
        "is_secret": false,
        "line_number": 21,
        "type": "Secret Keyword"
      }
    ],
    "charts/gardener-dashboard/templates/secret-github.yaml": [
      {
        "hashed_secret": "09343c85545555efc31e6e70b7ea7dcadf854930",
        "is_secret": false,
        "line_number": 16,
        "type": "Secret Keyword"
      }
    ],
    "charts/gardener-dashboard/templates/secret-oidc.yaml": [
      {
        "hashed_secret": "09343c85545555efc31e6e70b7ea7dcadf854930",
        "is_secret": false,
        "line_number": 15,
        "type": "Secret Keyword"
      }
    ],
    "charts/gardener-dashboard/values.yaml": [
      {
        "hashed_secret": "fb3c6e4de85bd9eae26fdc63e75f10a7f39e850e",
        "is_secret": false,
        "line_number": 50,
        "type": "Secret Keyword"
      },
      {
        "hashed_secret": "8843d7f92416211de9ebb963ff4ce28125932878",
        "is_secret": false,
        "line_number": 79,
        "type": "Secret Keyword"
      },
      {
        "hashed_secret": "be4fc4886bd949b369d5e092eb87494f12e57e5b",
        "is_secret": false,
        "line_number": 142,
        "type": "Private Key"
      }
    ],
    "charts/identity/templates/configmap.yaml": [
      {
        "hashed_secret": "09343c85545555efc31e6e70b7ea7dcadf854930",
        "is_secret": false,
        "line_number": 43,
        "type": "Secret Keyword"
      }
    ],
    "charts/identity/values.yaml": [
      {
        "hashed_secret": "986cdbe88675e88e3a2a27135c1237ab827affaa",
        "is_secret": false,
        "line_number": 34,
        "type": "Secret Keyword"
      },
      {
        "hashed_secret": "45192a2300f2c86c929b59ffccce2d3c3d17246c",
        "is_secret": false,
        "line_number": 35,
        "type": "Secret Keyword"
      },
      {
        "hashed_secret": "be4fc4886bd949b369d5e092eb87494f12e57e5b",
        "is_secret": false,
        "line_number": 61,
        "type": "Private Key"
      }
    ],
    "frontend/src/components/Secret.vue": [
      {
        "hashed_secret": "e8cdc05b346aa0d4a91a2bf6d7c6a0941a6555a7",
        "is_secret": false,
        "line_number": 50,
        "type": "Secret Keyword"
      }
    ],
    "frontend/src/components/UsernamePasswordListTile.vue": [
      {
        "hashed_secret": "f9e15f50558f91c76fd7a2d30c188f70dd582656",
        "is_secret": false,
        "line_number": 40,
        "type": "Secret Keyword"
      }
    ],
    "frontend/src/dialogs/SecretDialogAlicloud.vue": [
      {
        "hashed_secret": "e5e9fa1ba31ecd1ae84f75caaa474f3a663f05f4",
        "is_secret": false,
        "line_number": 22,
        "type": "Secret Keyword"
      },
      {
        "hashed_secret": "00cd9f89ee4dd241dbcb2c94df250b17e63b7a64",
        "is_secret": false,
        "line_number": 54,
        "type": "Secret Keyword"
      },
      {
        "hashed_secret": "2c0580ffd7d80319531cf629f5e90f747b1386f1",
        "is_secret": false,
        "line_number": 101,
        "type": "Secret Keyword"
      },
      {
        "hashed_secret": "7717bf7a8e425319c10e1783aa343c29e65b8eb7",
        "is_secret": false,
        "line_number": 117,
        "type": "Secret Keyword"
      }
    ],
    "frontend/src/dialogs/SecretDialogAws.vue": [
      {
        "hashed_secret": "e5e9fa1ba31ecd1ae84f75caaa474f3a663f05f4",
        "is_secret": false,
        "line_number": 22,
        "type": "Secret Keyword"
      },
      {
        "hashed_secret": "25910f981e85ca04baf359199dd0bd4a3ae738b6",
        "is_secret": false,
        "line_number": 43,
        "type": "AWS Access Key"
      },
      {
        "hashed_secret": "00cd9f89ee4dd241dbcb2c94df250b17e63b7a64",
        "is_secret": false,
        "line_number": 54,
        "type": "Secret Keyword"
      }
    ],
    "frontend/src/dialogs/SecretDialogAzure.vue": [
      {
        "hashed_secret": "e5e9fa1ba31ecd1ae84f75caaa474f3a663f05f4",
        "is_secret": false,
        "line_number": 22,
        "type": "Secret Keyword"
      },
      {
        "hashed_secret": "00cd9f89ee4dd241dbcb2c94df250b17e63b7a64",
        "is_secret": false,
        "line_number": 52,
        "type": "Secret Keyword"
      },
      {
        "hashed_secret": "2c0580ffd7d80319531cf629f5e90f747b1386f1",
        "is_secret": false,
        "line_number": 120,
        "type": "Secret Keyword"
      },
      {
        "hashed_secret": "d7dfaa07cdc7acf0f55a2e455e6fd27030e90492",
        "is_secret": false,
        "line_number": 138,
        "type": "Secret Keyword"
      }
    ],
    "frontend/src/dialogs/SecretDialogDelete.vue": [
      {
        "hashed_secret": "09e429bf463fd0de5f8536c1b6029ce7973743ad",
        "is_secret": false,
        "line_number": 101,
        "type": "Secret Keyword"
      }
    ],
    "frontend/src/dialogs/SecretDialogGcp.vue": [
      {
        "hashed_secret": "e5e9fa1ba31ecd1ae84f75caaa474f3a663f05f4",
        "is_secret": false,
        "line_number": 22,
        "type": "Secret Keyword"
      }
    ],
    "frontend/src/dialogs/SecretDialogOpenstack.vue": [
      {
        "hashed_secret": "e5e9fa1ba31ecd1ae84f75caaa474f3a663f05f4",
        "is_secret": false,
        "line_number": 22,
        "type": "Secret Keyword"
      },
      {
        "hashed_secret": "00cd9f89ee4dd241dbcb2c94df250b17e63b7a64",
        "is_secret": false,
        "line_number": 82,
        "type": "Secret Keyword"
      },
      {
        "hashed_secret": "2c0580ffd7d80319531cf629f5e90f747b1386f1",
        "is_secret": false,
        "line_number": 134,
        "type": "Secret Keyword"
      },
      {
        "hashed_secret": "2da371dc54d130d81ade37c43b591fd96bc1b78d",
        "is_secret": false,
        "line_number": 156,
        "type": "Secret Keyword"
      }
    ],
    "frontend/src/pages/Secrets.vue": [
      {
        "hashed_secret": "32f64badcf839f19bfd0b409f9c49ead291fba63",
        "is_secret": false,
        "line_number": 148,
        "type": "Secret Keyword"
      }
    ]
  },
  "version": "0.12.2"
}<|MERGE_RESOLUTION|>--- conflicted
+++ resolved
@@ -1,13 +1,9 @@
 {
   "exclude": {
-    "files": "^.secrets.baseline$|^.secrets.baseline_temp$",
+    "files": "^.secrets.baseline$",
     "lines": null
   },
-<<<<<<< HEAD
-  "generated_at": "2019-06-28T13:56:25Z",
-=======
   "generated_at": "2019-07-02T10:37:07Z",
->>>>>>> b42f7f4e
   "plugins_used": [
     {
       "name": "AWSKeyDetector"
@@ -108,7 +104,7 @@
       {
         "hashed_secret": "30118aa1aa8a06fa5365743b3a5db69fc62b9760",
         "is_secret": false,
-        "line_number": 165,
+        "line_number": 199,
         "type": "Secret Keyword"
       }
     ],
@@ -116,15 +112,7 @@
       {
         "hashed_secret": "30118aa1aa8a06fa5365743b3a5db69fc62b9760",
         "is_secret": false,
-        "line_number": 46,
-        "type": "Secret Keyword"
-      }
-    ],
-    "backend/lib/utils/index.js": [
-      {
-        "hashed_secret": "30118aa1aa8a06fa5365743b3a5db69fc62b9760",
-        "is_secret": false,
-        "line_number": 201,
+        "line_number": 270,
         "type": "Secret Keyword"
       }
     ],
@@ -132,7 +120,7 @@
       {
         "hashed_secret": "e9fe51f94eadabf54dbf2fbbd57188b9abee436e",
         "is_secret": false,
-        "line_number": 35,
+        "line_number": 37,
         "type": "Secret Keyword"
       }
     ],
@@ -140,19 +128,19 @@
       {
         "hashed_secret": "f7e3bc894e61a47eb1810807767610a3c88527c3",
         "is_secret": false,
-        "line_number": 116,
+        "line_number": 118,
         "type": "Secret Keyword"
       },
       {
         "hashed_secret": "ccbee52710eb8a59dad640c207009ad01fc76b35",
         "is_secret": false,
-        "line_number": 118,
+        "line_number": 120,
         "type": "Secret Keyword"
       },
       {
         "hashed_secret": "0ac5df4b0f96ad426c76dd945dfcef01e25c8818",
         "is_secret": false,
-        "line_number": 120,
+        "line_number": 122,
         "type": "Secret Keyword"
       }
     ],
@@ -212,9 +200,15 @@
     ],
     "charts/gardener-dashboard/values.yaml": [
       {
+        "hashed_secret": "be4fc4886bd949b369d5e092eb87494f12e57e5b",
+        "is_secret": false,
+        "line_number": 39,
+        "type": "Private Key"
+      },
+      {
         "hashed_secret": "fb3c6e4de85bd9eae26fdc63e75f10a7f39e850e",
         "is_secret": false,
-        "line_number": 50,
+        "line_number": 52,
         "type": "Secret Keyword"
       },
       {
@@ -222,19 +216,13 @@
         "is_secret": false,
         "line_number": 79,
         "type": "Secret Keyword"
-      },
-      {
-        "hashed_secret": "be4fc4886bd949b369d5e092eb87494f12e57e5b",
-        "is_secret": false,
-        "line_number": 142,
-        "type": "Private Key"
       }
     ],
     "charts/identity/templates/configmap.yaml": [
       {
         "hashed_secret": "09343c85545555efc31e6e70b7ea7dcadf854930",
         "is_secret": false,
-        "line_number": 43,
+        "line_number": 42,
         "type": "Secret Keyword"
       }
     ],
