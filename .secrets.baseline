{
  "exclude": {
    "files": "^.secrets.baseline$|^.secrets.baseline_temp$",
    "lines": null
  },
<<<<<<< HEAD
  "generated_at": "2019-09-25T10:26:38Z",
=======
  "generated_at": "2019-09-26T12:16:36Z",
>>>>>>> 30ff408e
  "plugins_used": [
    {
      "name": "AWSKeyDetector"
    },
    {
      "base64_limit": 4.5,
      "name": "Base64HighEntropyString"
    },
    {
      "name": "BasicAuthDetector"
    },
    {
      "hex_limit": 3,
      "name": "HexHighEntropyString"
    },
    {
      "name": "KeywordDetector"
    },
    {
      "name": "PrivateKeyDetector"
    },
    {
      "name": "SlackDetector"
    }
  ],
  "results": {
    "README.md": [
      {
        "hashed_secret": "0b4049b5e5a601cb07835c4b4b6881a9a609387c",
        "is_secret": false,
        "line_number": 48,
        "type": "Secret Keyword"
      }
    ],
    "backend/lib/config/test.yaml": [
      {
        "hashed_secret": "afcb6a517f9444ba95ec2a8fbd6d857fb81faf66",
        "is_secret": false,
        "line_number": 9,
        "type": "Secret Keyword"
      },
      {
        "hashed_secret": "71ba86f8f608c44c86bef2470ea0f2c955693c1f",
        "is_secret": false,
        "line_number": 12,
        "type": "Base64 High Entropy String"
      },
      {
        "hashed_secret": "f1ea5d6b7db4e9a7e0744cb357ccde7e0541b8d0",
        "is_secret": false,
        "line_number": 12,
        "type": "Secret Keyword"
      },
      {
        "hashed_secret": "959d73abdef41e5d0f4ec2afd98cb68d37953a2a",
        "is_secret": false,
        "line_number": 21,
        "type": "Secret Keyword"
      }
    ],
    "backend/lib/github/octokit.js": [
      {
        "hashed_secret": "e5e9fa1ba31ecd1ae84f75caaa474f3a663f05f4",
        "is_secret": false,
        "line_number": 56,
        "type": "Secret Keyword"
      }
    ],
    "backend/lib/github/webhook.js": [
      {
        "hashed_secret": "e3eeda0210666786e761f18fd1de6a3cfc21f4cb",
        "is_secret": false,
        "line_number": 39,
        "type": "Secret Keyword"
      }
    ],
    "backend/lib/security.js": [
      {
        "hashed_secret": "7ea6be9eecb6605329a1b1870c2fd2af9b896991",
        "is_secret": false,
        "line_number": 43,
        "type": "Secret Keyword"
      },
      {
        "hashed_secret": "8b142a91cfb6e617618ad437cedf74a6745f8926",
        "is_secret": false,
        "line_number": 93,
        "type": "Secret Keyword"
      }
    ],
    "backend/lib/services/infrastructureSecrets.js": [
      {
        "hashed_secret": "bf21a9e8fbc5a3846fb05b4fa0859e0917b2202f",
        "is_secret": false,
        "line_number": 40,
        "type": "Secret Keyword"
      },
      {
        "hashed_secret": "30118aa1aa8a06fa5365743b3a5db69fc62b9760",
        "is_secret": false,
        "line_number": 234,
        "type": "Secret Keyword"
      }
    ],
    "backend/lib/services/members.js": [
      {
        "hashed_secret": "30118aa1aa8a06fa5365743b3a5db69fc62b9760",
        "is_secret": false,
        "line_number": 199,
        "type": "Secret Keyword"
      }
    ],
    "backend/lib/services/shoots.js": [
      {
        "hashed_secret": "30118aa1aa8a06fa5365743b3a5db69fc62b9760",
        "is_secret": false,
        "line_number": 263,
        "type": "Secret Keyword"
      }
    ],
    "backend/test/acceptance/api.infrastructureSecrets.spec.js": [
      {
        "hashed_secret": "e9fe51f94eadabf54dbf2fbbd57188b9abee436e",
        "is_secret": false,
        "line_number": 35,
        "type": "Secret Keyword"
      }
    ],
    "backend/test/acceptance/api.shoots.spec.js": [
      {
        "hashed_secret": "f7e3bc894e61a47eb1810807767610a3c88527c3",
        "is_secret": false,
        "line_number": 116,
        "type": "Secret Keyword"
      },
      {
        "hashed_secret": "ccbee52710eb8a59dad640c207009ad01fc76b35",
        "is_secret": false,
        "line_number": 118,
        "type": "Secret Keyword"
      },
      {
        "hashed_secret": "0ac5df4b0f96ad426c76dd945dfcef01e25c8818",
        "is_secret": false,
        "line_number": 120,
        "type": "Secret Keyword"
      }
    ],
    "backend/test/acceptance/auth.spec.js": [
      {
        "hashed_secret": "8b142a91cfb6e617618ad437cedf74a6745f8926",
        "is_secret": false,
        "line_number": 34,
        "type": "Secret Keyword"
      }
    ],
    "backend/test/config.spec.js": [
      {
        "hashed_secret": "300f7eb5f58be6b63119d993ce3a31886c4011a9",
        "is_secret": false,
        "line_number": 126,
        "type": "Secret Keyword"
      }
    ],
    "backend/test/support/nocks/k8s.js": [
      {
        "hashed_secret": "a1a177e9aa5aa1f6cf6dffebda886cca8b2bbcb6",
        "is_secret": false,
        "line_number": 115,
        "type": "Secret Keyword"
      },
      {
        "hashed_secret": "37cb3182d3fc2adbf25edd249529435df8f35d28",
        "is_secret": false,
        "line_number": 975,
        "type": "Secret Keyword"
      }
    ],
    "charts/gardener-dashboard/templates/deployment.yaml": [
      {
        "hashed_secret": "09343c85545555efc31e6e70b7ea7dcadf854930",
        "is_secret": false,
        "line_number": 21,
        "type": "Secret Keyword"
      }
    ],
    "charts/gardener-dashboard/templates/secret-github.yaml": [
      {
        "hashed_secret": "09343c85545555efc31e6e70b7ea7dcadf854930",
        "is_secret": false,
        "line_number": 16,
        "type": "Secret Keyword"
      }
    ],
    "charts/gardener-dashboard/templates/secret-oidc.yaml": [
      {
        "hashed_secret": "09343c85545555efc31e6e70b7ea7dcadf854930",
        "is_secret": false,
        "line_number": 15,
        "type": "Secret Keyword"
      }
    ],
    "charts/gardener-dashboard/values.yaml": [
      {
        "hashed_secret": "be4fc4886bd949b369d5e092eb87494f12e57e5b",
        "is_secret": false,
        "line_number": 39,
        "type": "Private Key"
      },
      {
        "hashed_secret": "fb3c6e4de85bd9eae26fdc63e75f10a7f39e850e",
        "is_secret": false,
        "line_number": 50,
        "type": "Secret Keyword"
      },
      {
        "hashed_secret": "8843d7f92416211de9ebb963ff4ce28125932878",
        "is_secret": false,
        "line_number": 77,
        "type": "Secret Keyword"
      }
    ],
    "charts/identity/templates/configmap.yaml": [
      {
        "hashed_secret": "09343c85545555efc31e6e70b7ea7dcadf854930",
        "is_secret": false,
        "line_number": 43,
        "type": "Secret Keyword"
      }
    ],
    "charts/identity/values.yaml": [
      {
        "hashed_secret": "986cdbe88675e88e3a2a27135c1237ab827affaa",
        "is_secret": false,
        "line_number": 34,
        "type": "Secret Keyword"
      },
      {
        "hashed_secret": "45192a2300f2c86c929b59ffccce2d3c3d17246c",
        "is_secret": false,
        "line_number": 35,
        "type": "Secret Keyword"
      },
      {
        "hashed_secret": "be4fc4886bd949b369d5e092eb87494f12e57e5b",
        "is_secret": false,
        "line_number": 61,
        "type": "Private Key"
      }
    ],
    "frontend/src/components/NewShoot/NewShootDetails.vue": [
      {
        "hashed_secret": "d5d4cd07616a542891b7ec2d0257b3a24b69856e",
        "is_secret": false,
        "line_number": 121,
        "type": "Secret Keyword"
      },
      {
        "hashed_secret": "e5e9fa1ba31ecd1ae84f75caaa474f3a663f05f4",
        "is_secret": false,
        "line_number": 191,
        "type": "Secret Keyword"
      }
    ],
    "frontend/src/components/NewShoot/NewShootInfrastructureDetails.vue": [
      {
        "hashed_secret": "2c0580ffd7d80319531cf629f5e90f747b1386f1",
        "is_secret": false,
        "line_number": 193,
        "type": "Secret Keyword"
      },
      {
        "hashed_secret": "b8c6d8c49add25b398e5beeaae12689ee2bd10b6",
        "is_secret": false,
        "line_number": 386,
        "type": "Secret Keyword"
      },
      {
        "hashed_secret": "e5e9fa1ba31ecd1ae84f75caaa474f3a663f05f4",
        "is_secret": false,
        "line_number": 396,
        "type": "Secret Keyword"
      },
      {
        "hashed_secret": "22f6a1953ff02167cbfecf24ea856d94bc397254",
        "is_secret": false,
        "line_number": 412,
        "type": "Secret Keyword"
      },
      {
        "hashed_secret": "bd66a10f34934a079686639a5b287d8dad8d1c4c",
        "is_secret": false,
        "line_number": 414,
        "type": "Secret Keyword"
      }
    ],
    "frontend/src/components/Secret.vue": [
      {
        "hashed_secret": "e8cdc05b346aa0d4a91a2bf6d7c6a0941a6555a7",
        "is_secret": false,
        "line_number": 50,
        "type": "Secret Keyword"
      }
    ],
    "frontend/src/components/UsernamePasswordListTile.vue": [
      {
        "hashed_secret": "f9e15f50558f91c76fd7a2d30c188f70dd582656",
        "is_secret": false,
        "line_number": 40,
        "type": "Secret Keyword"
      }
    ],
    "frontend/src/dialogs/SecretDialogAlicloud.vue": [
      {
        "hashed_secret": "e5e9fa1ba31ecd1ae84f75caaa474f3a663f05f4",
        "is_secret": false,
        "line_number": 22,
        "type": "Secret Keyword"
      },
      {
        "hashed_secret": "00cd9f89ee4dd241dbcb2c94df250b17e63b7a64",
        "is_secret": false,
        "line_number": 54,
        "type": "Secret Keyword"
      },
      {
        "hashed_secret": "2c0580ffd7d80319531cf629f5e90f747b1386f1",
        "is_secret": false,
        "line_number": 101,
        "type": "Secret Keyword"
      },
      {
        "hashed_secret": "7717bf7a8e425319c10e1783aa343c29e65b8eb7",
        "is_secret": false,
        "line_number": 117,
        "type": "Secret Keyword"
      }
    ],
    "frontend/src/dialogs/SecretDialogAws.vue": [
      {
        "hashed_secret": "e5e9fa1ba31ecd1ae84f75caaa474f3a663f05f4",
        "is_secret": false,
        "line_number": 22,
        "type": "Secret Keyword"
      },
      {
        "hashed_secret": "25910f981e85ca04baf359199dd0bd4a3ae738b6",
        "is_secret": false,
        "line_number": 43,
        "type": "AWS Access Key"
      },
      {
        "hashed_secret": "00cd9f89ee4dd241dbcb2c94df250b17e63b7a64",
        "is_secret": false,
        "line_number": 54,
        "type": "Secret Keyword"
      }
    ],
    "frontend/src/dialogs/SecretDialogAzure.vue": [
      {
        "hashed_secret": "e5e9fa1ba31ecd1ae84f75caaa474f3a663f05f4",
        "is_secret": false,
        "line_number": 22,
        "type": "Secret Keyword"
      },
      {
        "hashed_secret": "00cd9f89ee4dd241dbcb2c94df250b17e63b7a64",
        "is_secret": false,
        "line_number": 52,
        "type": "Secret Keyword"
      },
      {
        "hashed_secret": "2c0580ffd7d80319531cf629f5e90f747b1386f1",
        "is_secret": false,
        "line_number": 120,
        "type": "Secret Keyword"
      },
      {
        "hashed_secret": "d7dfaa07cdc7acf0f55a2e455e6fd27030e90492",
        "is_secret": false,
        "line_number": 138,
        "type": "Secret Keyword"
      }
    ],
    "frontend/src/dialogs/SecretDialogDelete.vue": [
      {
        "hashed_secret": "09e429bf463fd0de5f8536c1b6029ce7973743ad",
        "is_secret": false,
        "line_number": 101,
        "type": "Secret Keyword"
      }
    ],
    "frontend/src/dialogs/SecretDialogGcp.vue": [
      {
        "hashed_secret": "e5e9fa1ba31ecd1ae84f75caaa474f3a663f05f4",
        "is_secret": false,
        "line_number": 22,
        "type": "Secret Keyword"
      }
    ],
    "frontend/src/dialogs/SecretDialogOpenstack.vue": [
      {
        "hashed_secret": "e5e9fa1ba31ecd1ae84f75caaa474f3a663f05f4",
        "is_secret": false,
        "line_number": 22,
        "type": "Secret Keyword"
      },
      {
        "hashed_secret": "00cd9f89ee4dd241dbcb2c94df250b17e63b7a64",
        "is_secret": false,
        "line_number": 82,
        "type": "Secret Keyword"
      },
      {
        "hashed_secret": "2c0580ffd7d80319531cf629f5e90f747b1386f1",
        "is_secret": false,
        "line_number": 135,
        "type": "Secret Keyword"
      },
      {
        "hashed_secret": "2da371dc54d130d81ade37c43b591fd96bc1b78d",
        "is_secret": false,
        "line_number": 157,
        "type": "Secret Keyword"
      }
    ],
    "frontend/src/dialogs/SecretDialogWrapper.vue": [
      {
        "hashed_secret": "32f64badcf839f19bfd0b409f9c49ead291fba63",
        "is_secret": false,
        "line_number": 31,
        "type": "Secret Keyword"
      }
    ],
    "frontend/src/pages/NewShoot.vue": [
      {
        "hashed_secret": "cb780a6106d2b3106ec569f878d3068415696acd",
        "is_secret": false,
<<<<<<< HEAD
        "line_number": 289,
=======
        "line_number": 291,
>>>>>>> 30ff408e
        "type": "Secret Keyword"
      }
    ],
    "frontend/src/pages/Secrets.vue": [
      {
        "hashed_secret": "32f64badcf839f19bfd0b409f9c49ead291fba63",
        "is_secret": false,
        "line_number": 134,
        "type": "Secret Keyword"
      }
    ]
  },
  "version": "0.12.2"
}<|MERGE_RESOLUTION|>--- conflicted
+++ resolved
@@ -3,11 +3,7 @@
     "files": "^.secrets.baseline$|^.secrets.baseline_temp$",
     "lines": null
   },
-<<<<<<< HEAD
-  "generated_at": "2019-09-25T10:26:38Z",
-=======
   "generated_at": "2019-09-26T12:16:36Z",
->>>>>>> 30ff408e
   "plugins_used": [
     {
       "name": "AWSKeyDetector"
@@ -446,11 +442,7 @@
       {
         "hashed_secret": "cb780a6106d2b3106ec569f878d3068415696acd",
         "is_secret": false,
-<<<<<<< HEAD
-        "line_number": 289,
-=======
         "line_number": 291,
->>>>>>> 30ff408e
         "type": "Secret Keyword"
       }
     ],
