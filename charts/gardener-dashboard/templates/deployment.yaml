--- conflicted
+++ resolved
@@ -51,78 +51,6 @@
       serviceAccountName: gardener-dashboard
       {{- end }}
       containers:
-<<<<<<< HEAD
-      - name: gardener-dashboard
-        args:
-        - /etc/gardener-dashboard/config.yaml
-        image: "{{ .Values.image.repository }}:{{ .Values.image.tag }}"
-        imagePullPolicy: {{ .Values.image.pullPolicy }}
-        ports:
-        - name: http
-          containerPort: {{ .Values.containerPort }}
-          protocol: TCP
-        {{- if .Values.livenessProbe.enabled }}
-        livenessProbe:
-          tcpSocket:
-            port: http
-          initialDelaySeconds: {{ .Values.livenessProbe.initialDelaySeconds }}
-          periodSeconds: {{ .Values.livenessProbe.periodSeconds }}
-          timeoutSeconds: {{ .Values.livenessProbe.timeoutSeconds }}
-          successThreshold: {{ .Values.livenessProbe.successThreshold }}
-          failureThreshold: {{ .Values.livenessProbe.failureThreshold }}
-        {{- end }}
-        {{- if .Values.readinessProbe.enabled }}
-        readinessProbe:
-          httpGet:
-            path: /healthz
-            port: http
-          initialDelaySeconds: {{ .Values.readinessProbe.initialDelaySeconds }}
-          periodSeconds: {{ .Values.readinessProbe.periodSeconds }}
-          timeoutSeconds: {{ .Values.readinessProbe.timeoutSeconds }}
-          successThreshold: {{ .Values.readinessProbe.successThreshold }}
-          failureThreshold: {{ .Values.readinessProbe.failureThreshold }}
-        {{- end }}
-        env:
-        - name: SESSION_SECRET
-          valueFrom:
-            secretKeyRef:
-              name: gardener-dashboard-sessionSecret
-              key: keyValue
-        {{- if .Values.oidc }}
-        - name: OIDC_CLIENT_ID
-          valueFrom:
-            secretKeyRef:
-              name: gardener-dashboard-oidc
-              key: client_id
-        - name: OIDC_CLIENT_SECRET
-          valueFrom:
-            secretKeyRef:
-              name: gardener-dashboard-oidc
-              key: client_secret
-        {{- end }}
-        {{- if .Values.gitHub }}
-        - name: GITHUB_AUTHENTICATION_USERNAME
-          valueFrom:
-            secretKeyRef:
-              name: gardener-dashboard-github
-              key: authentication.username
-        - name: GITHUB_AUTHENTICATION_TOKEN
-          valueFrom:
-            secretKeyRef:
-              name: gardener-dashboard-github
-              key: authentication.token
-        - name: GITHUB_WEBHOOK_SECRET
-          valueFrom:
-            secretKeyRef:
-              name: gardener-dashboard-github
-              key: webhookSecret
-        {{- end }}
-        {{- if .Values.kubeconfig }}
-        - name: KUBECONFIG
-          value: /etc/gardener-dashboard/secrets/kubeconfig/kubeconfig
-        {{- end }}
-        resources:
-=======
         - name: gardener-dashboard
           args:
             - /etc/gardener-dashboard/config.yaml
@@ -193,7 +121,6 @@
             value: /etc/gardener-dashboard/secrets/kubeconfig/kubeconfig
           {{- end }}
           resources:
->>>>>>> a7b5c49a
 {{ toYaml .Values.resources | indent 12 }}
         volumeMounts:
         - name: gardener-dashboard-config
