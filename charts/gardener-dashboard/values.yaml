--- conflicted
+++ resolved
@@ -54,10 +54,8 @@
     icon: bug_report
     url: https://github.com/gardener/gardener/issues
   gitHubRepoUrl: https://foo-github.com/dummyorg/dummyrepo
-<<<<<<< HEAD
   terminal:
     heartbeatIntervalSeconds: 60
-=======
   defaultHibernationSchedule:
     evaluation:
     - start: 00 17 * * 1,2,3,4,5
@@ -66,7 +64,6 @@
       end: 00 08 * * 1,2,3,4,5
     production: ~
 
->>>>>>> d3e189f0
 gitHub:
   apiUrl: https://api.foo-github.com
   org: dummyorg
